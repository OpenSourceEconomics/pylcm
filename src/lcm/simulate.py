--- conflicted
+++ resolved
@@ -9,6 +9,7 @@
 from lcm.argmax import argmax, segment_argmax
 from lcm.dispatchers import spacemap, vmap_1d
 from lcm.interfaces import Space
+from lcm.model_functions import get_multiply_weights, get_next_weights_function
 
 
 def simulate(
@@ -74,6 +75,11 @@
         params=params,
     )
 
+    next_weights = get_next_weights_function(model)
+    multiply_weights = get_multiply_weights(
+        stochastic_variables=model.variable_info.query("is_stochastic").index.tolist(),
+    )
+
     n_periods = len(vf_arr_list)
 
     _discrete_policy_calculator = get_discrete_policy_calculator(
@@ -177,27 +183,21 @@
         _simulation_results.append(
             {
                 "value": value,
-<<<<<<< HEAD
-=======
                 "choices": choices,
->>>>>>> 3d3ff7bd
                 "states": states,
             },
         )
 
         # Update states
         # ==============================================================================
-<<<<<<< HEAD
         deterministic_states = next_deterministic_states(**choices, **states)
 
         weights = next_weights(**states, **choices, params=params)
         node_weights = multiply_weights(**weights)
-        stochastic_states = draw_stochastic_states(node_weights, model.grids)
+
+        stochastic_states = _draw_stochastic_states(node_weights, grids=model.grids)
 
         states = {**deterministic_states, **stochastic_states}
-        states = {key.lstrip("next_"): val for key, val in states.items()}
-=======
-        states = next_state(**choices, **states)
         states = {key.removeprefix("next_"): val for key, val in states.items()}
 
     processed = _process_simulated_data(_simulation_results)
@@ -214,6 +214,11 @@
     return _as_data_frame(processed, n_periods=n_periods)
 
 
+def _draw_stochastic_states(weights, grids):
+    breakpoint()
+    pass
+
+
 def _as_data_frame(processed, n_periods):
     """Convert processed simulation results to DataFrame.
 
@@ -286,7 +291,6 @@
         name.removeprefix("choices_").removeprefix("states_")
         for name in leaf_names(results[0])
     ]
->>>>>>> 3d3ff7bd
 
     # ==================================================================================
     # Get dict of arrays for each var with dimension (n_periods * n_initial_states, )
