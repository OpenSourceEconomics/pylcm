<<<<<<< HEAD
from typing import NamedTuple
=======
from collections.abc import Callable
from dataclasses import dataclass
>>>>>>> ff66bade

import pandas as pd

<<<<<<< HEAD
from lcm.typing import ContinuousGridType, DiscreteLabels, Scalar
=======
from lcm.grids import ContinuousGrid, DiscreteGrid, Grid
from lcm.typing import ParamsDict, ShockType
>>>>>>> ff66bade


@dataclass(frozen=True)
class IndexerInfo:
    """Information needed to work with an indexer array.

    In particular, this contains enough information to wrap an indexer array into a
    function that can be understood by dags.

    Attributes:
        axis_names (list): List of strings containing the names of the axes of the
            indexer array.
        name (str): The name of the indexer array. This will become an argument name
            of the function we need for dags.
        out_name (str): The name of the result of indexing into the indexer. This will
            become the name of the function we need for dags.

    """

    axis_names: list[str]
    name: str
    out_name: str


<<<<<<< HEAD
class ContinuousGridInfo(NamedTuple):
    """Information on how to build a grid for a continuous variable.

    Attributes:
        start (Scalar): Start of the grid.
        stop (Scalar): End of the grid.
        n_points (int): Number of points in the grid.

    """

    start: Scalar
    stop: Scalar
    n_points: int


class InterpolationInfo(NamedTuple):
    """Interpolation info for a grid of continuous variables.

    Contains all information necessary to build and work with a grid of a continuous
    variable.

    Attributes:
        kind (ContinuousGridType): Name of a grid type implemented in lcm.grids.
        info (ContinuousGridInfo): Information on how to build the grid. E.g., start,
            stop, and n_points.

    """

    kind: ContinuousGridType
    info: ContinuousGridInfo


class Space(NamedTuple):
=======
@dataclass(frozen=True)
class Space:
>>>>>>> ff66bade
    """Everything needed to evaluate a function on a space (e.g. state space).

    Attributes:
        sparse_vars (dict): Dictionary containing the names of sparse variables as keys
            and arrays with values of those variables as values. Together, the arrays
            define all feasible combinations of sparse variables.
        dense_vars (dict): Dictionary containing one dimensional grids of
            dense variables.

    """

    sparse_vars: dict[str, Array]
    dense_vars: dict[str, Array]


@dataclass(frozen=True)
class SpaceInfo:
    """Everything needed to work with the output of a function evaluated on a space.

    Attributes:
        axis_names: List with axis names of an array that contains function values for
            all elements in a space.
        lookup_info: Dict that defines the possible labels of all discrete variables and
            their order.
        interpolation_info: Dict that defines information on the grids of all continuous
            variables.
        indexer_infos: List of IndexerInfo objects.

    """

    axis_names: list[str]
<<<<<<< HEAD
    lookup_info: dict[str, DiscreteLabels]
    interpolation_info: dict[str, InterpolationInfo]
    indexer_infos: list[IndexerInfo]


class InternalModel(NamedTuple):
=======
    lookup_info: dict[str, DiscreteGrid]
    interpolation_info: dict[str, ContinuousGrid]
    indexer_infos: list[IndexerInfo]


@dataclass(frozen=True)
class InternalModel:
>>>>>>> ff66bade
    """Internal representation of a user model.

    Attributes:
        grids: Dictionary that maps names of model variables to grids of feasible values
            for that variable.
        gridspecs: Dictionary that maps names of model variables to specifications from
            which grids of feasible values can be built.
        variable_info: A table with information about all variables in the model. The
            index contains the name of a model variable. The columns are booleans that
            are True if the variable has the corresponding property. The columns are:
            is_state, is_choice, is_continuous, is_discrete, is_sparse, columns are:
            is_state, is_choice, is_continuous, is_discrete, is_sparse, is_dense.
        functions: Dictionary that maps names of functions to functions. The functions
            differ from the user functions in that they all except the filter functions
            take ``params`` as keyword argument. If the original function depended on
            model parameters, those are automatically extracted from ``params`` and
            passed to the original function. Otherwise, the ``params`` argument is
            simply ignored.
        function_info: A table with information about all functions in the model. The
            index contains the name of a function. The columns are booleans that are
            True if the function has the corresponding property. The columns are:
            is_filter, is_constraint, is_next.
        params: Dict of model parameters.
        n_periods: Number of periods.
        random_utility_shocks: Type of random utility shocks.

    """

    grids: dict[str, Array]
    gridspecs: dict[str, Grid]
    variable_info: pd.DataFrame
    functions: dict[str, Callable]
    function_info: pd.DataFrame
    params: ParamsDict
    n_periods: int
    # Not properly processed yet
    random_utility_shocks: ShockType<|MERGE_RESOLUTION|>--- conflicted
+++ resolved
@@ -1,18 +1,11 @@
-<<<<<<< HEAD
-from typing import NamedTuple
-=======
 from collections.abc import Callable
 from dataclasses import dataclass
->>>>>>> ff66bade
 
 import pandas as pd
+from jax import Array
 
-<<<<<<< HEAD
-from lcm.typing import ContinuousGridType, DiscreteLabels, Scalar
-=======
 from lcm.grids import ContinuousGrid, DiscreteGrid, Grid
 from lcm.typing import ParamsDict, ShockType
->>>>>>> ff66bade
 
 
 @dataclass(frozen=True)
@@ -37,44 +30,8 @@
     out_name: str
 
 
-<<<<<<< HEAD
-class ContinuousGridInfo(NamedTuple):
-    """Information on how to build a grid for a continuous variable.
-
-    Attributes:
-        start (Scalar): Start of the grid.
-        stop (Scalar): End of the grid.
-        n_points (int): Number of points in the grid.
-
-    """
-
-    start: Scalar
-    stop: Scalar
-    n_points: int
-
-
-class InterpolationInfo(NamedTuple):
-    """Interpolation info for a grid of continuous variables.
-
-    Contains all information necessary to build and work with a grid of a continuous
-    variable.
-
-    Attributes:
-        kind (ContinuousGridType): Name of a grid type implemented in lcm.grids.
-        info (ContinuousGridInfo): Information on how to build the grid. E.g., start,
-            stop, and n_points.
-
-    """
-
-    kind: ContinuousGridType
-    info: ContinuousGridInfo
-
-
-class Space(NamedTuple):
-=======
 @dataclass(frozen=True)
 class Space:
->>>>>>> ff66bade
     """Everything needed to evaluate a function on a space (e.g. state space).
 
     Attributes:
@@ -106,14 +63,6 @@
     """
 
     axis_names: list[str]
-<<<<<<< HEAD
-    lookup_info: dict[str, DiscreteLabels]
-    interpolation_info: dict[str, InterpolationInfo]
-    indexer_infos: list[IndexerInfo]
-
-
-class InternalModel(NamedTuple):
-=======
     lookup_info: dict[str, DiscreteGrid]
     interpolation_info: dict[str, ContinuousGrid]
     indexer_infos: list[IndexerInfo]
@@ -121,7 +70,6 @@
 
 @dataclass(frozen=True)
 class InternalModel:
->>>>>>> ff66bade
     """Internal representation of a user model.
 
     Attributes:
