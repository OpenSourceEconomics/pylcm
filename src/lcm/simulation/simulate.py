from __future__ import annotations

from functools import partial
from typing import TYPE_CHECKING

import jax
import jax.numpy as jnp
from jax import Array, vmap

from lcm.dispatchers import simulation_spacemap, vmap_1d
from lcm.interfaces import (
    InternalModel,
    InternalSimulationPeriodResults,
    StateActionSpace,
)
from lcm.random import draw_random_seed, generate_simulation_keys
from lcm.simulation.processing import as_panel, process_simulated_data
from lcm.state_action_space import create_state_action_space
<<<<<<< HEAD
from lcm.typing import ArgmaxQcOverDFunction, ArgmaxQOverCFunction, ParamsDict
=======

if TYPE_CHECKING:
    import logging
    from collections.abc import Callable

    import pandas as pd

    from lcm.typing import ArgmaxQOverCFunction, FloatND, IntND, ParamsDict
>>>>>>> f8d71084


def solve_and_simulate(
    params: ParamsDict,
    initial_states: dict[str, Array],
    argmax_and_max_Q_over_c_functions: dict[int, ArgmaxQOverCFunction],
    argmax_and_max_Qc_over_d_functions: dict[int, ArgmaxQcOverDFunction],
    model: InternalModel,
    next_state: Callable[..., dict[str, Array]],
    logger: logging.Logger,
    solve_model: Callable[..., dict[int, FloatND]],
    *,
    additional_targets: list[str] | None = None,
    seed: int | None = None,
) -> pd.DataFrame:
    """First solve the model and then simulate the model forward in time.

    Same docstring as `simulate` mutatis mutandis.

    """
    V_arr_dict = solve_model(params)
    return simulate(
        params=params,
        initial_states=initial_states,
        argmax_and_max_Q_over_c_functions=argmax_and_max_Q_over_c_functions,
        argmax_and_max_Qc_over_d_functions=argmax_and_max_Qc_over_d_functions,
        model=model,
        next_state=next_state,
        logger=logger,
        V_arr_dict=V_arr_dict,
        additional_targets=additional_targets,
        seed=seed,
    )


def simulate(
    params: ParamsDict,
    initial_states: dict[str, Array],
    argmax_and_max_Q_over_c_functions: dict[int, ArgmaxQOverCFunction],
    argmax_and_max_Qc_over_d_functions: dict[int, ArgmaxQcOverDFunction],
    model: InternalModel,
    next_state: Callable[..., dict[str, Array]],
    logger: logging.Logger,
    V_arr_dict: dict[int, FloatND],
    *,
    additional_targets: list[str] | None = None,
    seed: int | None = None,
) -> pd.DataFrame:
    """Simulate the model forward in time given pre-computed value function arrays.

    Args:
        params: Dict of model parameters.
        initial_states: List of initial states to start from. Typically from the
            observed dataset.
        argmax_and_max_Q_over_c_functions: Dict of functions of length n_periods. Each
            function calculates the argument maximizing Q over the continuous actions.
        argmax_and_max_Qc_over_d_functions: Dict of functions of length n_periods. Each
            function calculates the argument maximizing Qc over the discrete actions.
        next_state: Function that returns the next state given the current
            state and action variables. For stochastic variables, it returns a random
            draw from the distribution of the next state.
        model: Model instance.
        logger: Logger that logs to stdout.
        V_arr_dict: Dict of value function arrays of length n_periods.
        additional_targets: List of targets to compute. If provided, the targets
            are computed and added to the simulation results.
        seed: Random number seed; will be passed to `jax.random.key`. If not provided,
            a random seed will be generated.

    Returns:
        DataFrame with the simulation results.

    """
    if seed is None:
        seed = draw_random_seed()

    logger.info("Starting simulation")

    # Preparations
    # ----------------------------------------------------------------------------------
    n_periods = len(V_arr_dict)
    n_initial_states = len(next(iter(initial_states.values())))

    state_action_space = create_state_action_space(
        model=model,
        initial_states=initial_states,
    )

    # The following variables are updated during the forward simulation
    states = initial_states
    key = jax.random.key(seed=seed)

    # Forward simulation
    # ----------------------------------------------------------------------------------
    simulation_results = {}

    for period in range(n_periods):
        state_action_space = state_action_space.replace(states)

        discrete_actions_grid_shape = tuple(
            len(grid) for grid in state_action_space.discrete_actions.values()
        )
        continuous_actions_grid_shape = tuple(
            len(grid) for grid in state_action_space.continuous_actions.values()
        )

        # Compute optimal continuous actions conditional on discrete actions
        # ------------------------------------------------------------------------------
        # We need to pass the value function array of the next period to the
        # argmax_and_max_Q_over_c function, as the current Q-function requires the next
        # periods's value funciton. In the last period, we pass an empty array.
        next_V_arr = V_arr_dict.get(period + 1, jnp.empty(0))

        argmax_and_max_Q_over_c = simulation_spacemap(
            argmax_and_max_Q_over_c_functions[period],
            actions_names=tuple(state_action_space.discrete_actions),
            states_names=tuple(state_action_space.states),
        )

        # Returns the optimal continuous action index conditional on the states and
        # discrete actions, as well as the maximum value.
        indices_argmax_Q_over_c, Qc_arr = argmax_and_max_Q_over_c(
            **state_action_space.states,
            **state_action_space.discrete_actions,
            **state_action_space.continuous_actions,
            next_V_arr=next_V_arr,
            params=params,
        )

        # The Qc-function values contain the information of how much value each discrete
        # action combination is worth, assuming the corresponding optimal continuous
        # actions are taken. To find the optimal discrete action, we therefore only need
        # to maximize the Qc-function values over the discrete actions.
        # ------------------------------------------------------------------------------
        indices_optimal_discrete_actions, V_arr = argmax_and_max_Qc_over_d_functions[
            period
        ](Qc_arr, params=params)

        # Look up the continuous actions index from the above set given the optimal
        # discrete actions.
        # ------------------------------------------------------------------------------
        indices_optimal_continuous_actions = _lookup_optimal_continuous_actions(
            indices_argmax_Q_over_c=indices_argmax_Q_over_c,
            discrete_argmax=indices_optimal_discrete_actions,
            discrete_actions_grid_shape=discrete_actions_grid_shape,
        )

        # Convert action indices to action values
        # ------------------------------------------------------------------------------
        optimal_actions = _lookup_actions_from_indices(
            indices_optimal_discrete_actions=indices_optimal_discrete_actions,
            indices_optimal_continuous_actions=indices_optimal_continuous_actions,
            discrete_actions_grid_shape=discrete_actions_grid_shape,
            continuous_actions_grid_shape=continuous_actions_grid_shape,
            state_action_space=state_action_space,
        )

        # Store results
        # ------------------------------------------------------------------------------
        simulation_results[period] = InternalSimulationPeriodResults(
            value=V_arr,
            actions=optimal_actions,
            states=states,
        )

        # Update states
        # ------------------------------------------------------------------------------
        key, stochastic_variables_keys = generate_simulation_keys(
            key=key,
            ids=model.function_info.query("is_stochastic_next").index.tolist(),
        )

        states_with_next_prefix = next_state(
            **states,
            **optimal_actions,
            _period=jnp.repeat(period, n_initial_states),
            params=params,
            keys=stochastic_variables_keys,
        )
        # 'next_' prefix is added by the next_state function, but needs to be removed
        # because in the next period, next states will be current states.
        states = {
            k.removeprefix("next_"): v for k, v in states_with_next_prefix.items()
        }

        logger.info("Period: %s", period)

    processed = process_simulated_data(
        simulation_results,
        model=model,
        params=params,
        additional_targets=additional_targets,
    )

    return as_panel(processed, n_periods=n_periods)


@partial(vmap_1d, variables=("indices_argmax_Q_over_c", "discrete_argmax"))
def _lookup_optimal_continuous_actions(
    indices_argmax_Q_over_c: IntND,
    discrete_argmax: IntND,
    discrete_actions_grid_shape: tuple[int, ...],
) -> IntND:
    """Look up the optimal continuous action index given index of discrete action.

    Args:
        indices_argmax_Q_over_c: Index array of optimal continous actions conditional on
            discrete actions and states.
        discrete_argmax: Index array of optimal discrete actions.
        discrete_actions_grid_shape: Shape of the discrete actions grid.

    Returns:
        Index array of optimal continuous actions.

    """
    indices = jnp.unravel_index(discrete_argmax, shape=discrete_actions_grid_shape)
    return indices_argmax_Q_over_c[indices]


def _lookup_actions_from_indices(
    indices_optimal_discrete_actions: IntND,
    indices_optimal_continuous_actions: IntND,
    discrete_actions_grid_shape: tuple[int, ...],
    continuous_actions_grid_shape: tuple[int, ...],
    state_action_space: StateActionSpace,
) -> dict[str, Array]:
    """Lookup optimal actions from indices.

    Args:
        indices_optimal_discrete_actions: Indices of optimal discrete actions.
        indices_optimal_continuous_actions: Indices of optimal continuous actions.
        discrete_actions_grid_shape: Shape of the discrete actions grid.
        continuous_actions_grid_shape: Shape of the continuous actions grid.
        state_action_space: StateActionSpace instance.

    Returns:
        Dictionary of optimal actions.

    """
    optimal_discrete_actions = _lookup_values_from_indices(
        flat_indices=indices_optimal_discrete_actions,
        grids=state_action_space.discrete_actions,
        grids_shapes=discrete_actions_grid_shape,
    )

    optimal_continuous_actions = _lookup_values_from_indices(
        flat_indices=indices_optimal_continuous_actions,
        grids=state_action_space.continuous_actions,
        grids_shapes=continuous_actions_grid_shape,
    )

    return optimal_discrete_actions | optimal_continuous_actions


def _lookup_values_from_indices(
    flat_indices: IntND,
    grids: dict[str, Array],
    grids_shapes: tuple[int, ...],
) -> dict[str, Array]:
    """Retrieve values from indices.

    Args:
        flat_indices: General indices. Represents the index of the flattened grid.
        grids: Dictionary of grid values.
        grids_shapes: Shape of the grids. Is used to unravel the index.

    Returns:
        Dictionary of values.

    """
    nd_indices = vmapped_unravel_index(flat_indices, grids_shapes)
    return {
        name: grid[index]
        for (name, grid), index in zip(grids.items(), nd_indices, strict=True)
    }


# vmap jnp.unravel_index over the first axis of the `indices` argument, while holding
# the `shape` argument constant (in_axes = (0, None)).
vmapped_unravel_index = vmap(jnp.unravel_index, in_axes=(0, None))<|MERGE_RESOLUTION|>--- conflicted
+++ resolved
@@ -16,9 +16,6 @@
 from lcm.random import draw_random_seed, generate_simulation_keys
 from lcm.simulation.processing import as_panel, process_simulated_data
 from lcm.state_action_space import create_state_action_space
-<<<<<<< HEAD
-from lcm.typing import ArgmaxQcOverDFunction, ArgmaxQOverCFunction, ParamsDict
-=======
 
 if TYPE_CHECKING:
     import logging
@@ -26,9 +23,7 @@
 
     import pandas as pd
 
-    from lcm.typing import ArgmaxQOverCFunction, FloatND, IntND, ParamsDict
->>>>>>> f8d71084
-
+    from lcm.typing import ArgmaxQOverCFunction,ArgmaxQOverCFunction, FloatND, IntND, ParamsDict
 
 def solve_and_simulate(
     params: ParamsDict,
