--- conflicted
+++ resolved
@@ -77,13 +77,6 @@
     n_periods = len(V_arr_dict)
     n_initial_states = len(next(iter(initial_states.values())))
 
-<<<<<<< HEAD
-=======
-    state_action_space = create_state_action_space(
-        model=model,
-        initial_states=initial_states,
-    )
->>>>>>> 7fc08971
     # The following variables are updated during the forward simulation
     states = initial_states
     key = jax.random.key(seed=seed)
@@ -95,7 +88,6 @@
     last_period = n_periods - 1
 
     for period in range(n_periods):
-<<<<<<< HEAD
         logger.info("Period: %s", period)
 
         is_last_period = period == last_period
@@ -116,9 +108,6 @@
             is_last_period=is_last_period,
         )
 
-=======
-        state_action_space = state_action_space.replace(states)
->>>>>>> 7fc08971
         discrete_actions_grid_shape = tuple(
             len(grid) for grid in state_action_space.discrete_actions.values()
         )
