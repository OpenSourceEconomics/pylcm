--- conflicted
+++ resolved
@@ -26,15 +26,9 @@
           - '3.12'
     steps:
       - uses: actions/checkout@v4
-<<<<<<< HEAD
-      - uses: prefix-dev/setup-pixi@v0.8.14
-        with:
-          pixi-version: v0.50.2
-=======
       - uses: prefix-dev/setup-pixi@v0.9.0
         with:
           pixi-version: v0.52.0
->>>>>>> fc162267
           cache: true
           cache-write: ${{ github.event_name == 'push' && github.ref_name == 'main' }}
           environments: test-cpu
@@ -58,15 +52,9 @@
       fail-fast: false
     steps:
       - uses: actions/checkout@v4
-<<<<<<< HEAD
-      - uses: prefix-dev/setup-pixi@v0.8.14
-        with:
-          pixi-version: v0.50.2
-=======
       - uses: prefix-dev/setup-pixi@v0.9.0
         with:
           pixi-version: v0.52.0
->>>>>>> fc162267
           cache: true
           cache-write: ${{ github.event_name == 'push' && github.ref_name == 'main' }}
           environments: test-cpu
@@ -79,15 +67,9 @@
   #   runs-on: ubuntu-latest
   #   steps:
   #     - uses: actions/checkout@v4
-<<<<<<< HEAD
-  #     - uses: prefix-dev/setup-pixi@v0.8.14
-  #       with:
-  #         pixi-version: v0.50.2
-=======
   #     - uses: prefix-dev/setup-pixi@v0.9.0
   #       with:
   #         pixi-version: v0.52.0
->>>>>>> fc162267
   #         cache: true
   #         cache-write: ${{ github.event_name == 'push' && github.ref_name == 'main' }}
   #         environments: test-cpu
