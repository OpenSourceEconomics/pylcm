--- conflicted
+++ resolved
@@ -1,11 +1,8 @@
 import jax.numpy as jnp
 import pandas as pd
-<<<<<<< HEAD
-=======
 from numpy.testing import assert_array_equal
 
 from lcm.input_processing import process_model
->>>>>>> ff66bade
 from lcm.interfaces import InternalModel
 from lcm.model_functions import (
     get_combined_constraint,
