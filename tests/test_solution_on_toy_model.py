"""Test analytical solution and simulation with only discrete actions."""

from __future__ import annotations

from copy import deepcopy
from dataclasses import dataclass
from typing import TYPE_CHECKING

import jax.numpy as jnp
import numpy as np
import pandas as pd
import pytest
from numpy.testing import assert_array_almost_equal as aaae
from pandas.testing import assert_frame_equal

import lcm
from lcm import DiscreteGrid, LinspaceGrid, Model
from lcm.entry_point import get_lcm_function

if TYPE_CHECKING:
    from lcm.typing import (
        ContinuousState,
        DerivedBool,
        DerivedFloat,
        DiscreteAction,
        DiscreteState,
    )


# ======================================================================================
# Model specification
# ======================================================================================
@dataclass
class ConsumptionChoice:
    low: int = 0
    high: int = 1


@dataclass
class WorkingStatus:
    retired: int = 0
    working: int = 1


@dataclass
class HealthStatus:
    bad: int = 0
    good: int = 1


def utility(
    consumption: DiscreteAction,
    working: DiscreteAction,
    wealth: ContinuousState,  # noqa: ARG001
    health: DiscreteState,
) -> DerivedFloat:
    return jnp.log(1 + health * consumption) - 0.5 * working


def next_wealth(
    wealth: ContinuousState, consumption: DiscreteAction, working: DiscreteAction
) -> ContinuousState:
    return wealth - consumption + working


<<<<<<< HEAD
def consumption_constraint(
    consumption: DiscreteAction, wealth: ContinuousState
) -> DerivedBool:
=======
def borrowing_constraint(
    consumption: ContinuousAction, wealth: ContinuousState
) -> ConstraintMask:
>>>>>>> dc5d1240
    return consumption <= wealth


DETERMINISTIC_MODEL = Model(
    functions={
        "utility": utility,
        "next_wealth": next_wealth,
        "borrowing_constraint": borrowing_constraint,
    },
    n_periods=2,
    actions={
        "consumption": DiscreteGrid(ConsumptionChoice),
        "working": DiscreteGrid(WorkingStatus),
    },
    states={
        "wealth": LinspaceGrid(
            start=0,
            stop=2,
            n_points=1,
        ),
    },
)


@lcm.mark.stochastic
def next_health(health: DiscreteState) -> DiscreteState:  # type: ignore[empty-body]
    pass


STOCHASTIC_MODEL = deepcopy(DETERMINISTIC_MODEL)
STOCHASTIC_MODEL.functions["next_health"] = next_health
STOCHASTIC_MODEL.states["health"] = DiscreteGrid(HealthStatus)


# ======================================================================================
# Analytical solution and simulation (deterministic model)
# ======================================================================================
def value_second_period_deterministic(wealth):
    """Value function in the second (last) period. Computed using pen and paper."""
    consumption = np.minimum(1, np.floor(wealth))
    return np.log(1 + consumption)


def policy_second_period_deterministic(wealth):
    """Policy function in the second (last) period. Computed using pen and paper.

    First column corresponds to consumption choice, second to working choice.

    """
    policy = np.column_stack(
        (np.minimum(1, np.floor(wealth)), np.zeros_like(wealth)),
    ).astype(int)
    return matrix_to_dict_of_vectors(policy, col_names=["consumption", "working"])


def value_first_period_deterministic(wealth, params):
    """Value function in the first period. Computed using pen and paper."""
    index = np.floor(wealth).astype(int)  # map wealth to index 0, 1 and 2
    values = np.array(
        [
            np.maximum(0, params["beta"] * np.log(2) - 0.5),
            np.maximum(0, params["beta"] * np.log(2) - 0.5) + np.log(2),
            (1 + params["beta"]) * np.log(2),
        ],
    )
    return values[index]


def policy_first_period_deterministic(wealth, params):
    """Policy function in the first period. Computed using pen and paper."""
    index = np.floor(wealth).astype(int)  # map wealth to indices 0, 1 and 2
    policies = np.array(
        [
            [0, np.argmax((0, params["beta"] * np.log(2) - 0.5))],
            [1, np.argmax((0, params["beta"] * np.log(2) - 0.5))],
            [1, 0],
        ],
        dtype=int,
    )
    policy = policies[index]
    return matrix_to_dict_of_vectors(policy, col_names=["consumption", "working"])


def analytical_solve_deterministic(wealth_grid, params):
    V_arr_0 = value_first_period_deterministic(wealth_grid, params=params)
    V_arr_1 = value_second_period_deterministic(wealth_grid)
    return [V_arr_0, V_arr_1]


def analytical_simulate_deterministic(initial_wealth, params):
    # Simulate
    # ==================================================================================
    V_arr_0 = value_first_period_deterministic(initial_wealth, params=params)
    policy_0 = policy_first_period_deterministic(initial_wealth, params=params)

    wealth_1 = next_wealth(initial_wealth, **policy_0)

    V_arr_1 = value_second_period_deterministic(wealth_1)
    policy_1 = policy_second_period_deterministic(wealth_1)

    policy_0_renamed = {f"{k}_0": v for k, v in policy_0.items()}
    policy_1_renamed = {f"{k}_1": v for k, v in policy_1.items()}

    # Transform data into format as expected by LCM
    # ==================================================================================
    data = (
        {
            "initial_state_id": jnp.arange(len(initial_wealth)),
            "wealth_0": initial_wealth,
            "wealth_1": wealth_1,
            "value_0": V_arr_0,
            "value_1": V_arr_1,
        }
        | policy_0_renamed
        | policy_1_renamed
    )

    raw = pd.DataFrame(data)
    raw_long = pd.wide_to_long(
        raw,
        stubnames=["value", "wealth", "consumption", "working"],
        i="initial_state_id",
        j="period",
        sep="_",
    )
    raw_long_with_index = raw_long.swaplevel().sort_index()
    return raw_long_with_index.assign(
        _period=raw_long_with_index.index.get_level_values("period"),
    )


def matrix_to_dict_of_vectors(arr, col_names):
    """Transform a matrix into a dict of vectors."""
    if arr.ndim != 2:
        raise ValueError("arr must be a two-dimensional array (matrix).")
    return dict(zip(col_names, arr.transpose(), strict=True))


def dict_of_vectors_to_matrix(d):
    """Transform a dict of vectors into a matrix."""
    return np.column_stack(list(d.values()))


# ======================================================================================
# Analytical solution and simulation (stochastic model)
# ======================================================================================
def value_second_period_stochastic(wealth, health):
    """Value function in the second (last) period. Computed using pen and paper."""
    consumption = np.minimum(1, np.floor(wealth))
    return np.log(1 + consumption) * health


def policy_second_period_stochastic(wealth, health):
    """Policy function in the second (last) period. Computed using pen and paper.

    First column corresponds to consumption choice, second to working choice.

    """
    policy = np.column_stack(
        (np.minimum(1, np.floor(wealth)) * health, np.zeros_like(wealth)),
    ).astype(int)
    return matrix_to_dict_of_vectors(policy, col_names=["consumption", "working"])


def value_first_period_stochastic(wealth, health, params):
    """Value function in the first period. Computed using pen and paper."""
    health_transition = params["shocks"]["health"]

    index = (wealth < 1).astype(int)  # map wealth to indices 0 and 1

    _values = np.array(
        [
            params["beta"] * health_transition[0, 1] * np.log(2),
            np.maximum(0, params["beta"] * health_transition[0, 1] * np.log(2) - 0.5),
        ],
    )
    value_health_0 = _values[index]

    new_beta = params["beta"] * params["shocks"]["health"][1, 1]
    value_health_1 = value_first_period_deterministic(wealth, params={"beta": new_beta})

    # Combined
    return np.where(health, value_health_1, value_health_0)


def policy_first_period_stochastic(wealth, health, params):
    """Policy function in the first period. Computed using pen and paper."""
    health_transition = params["shocks"]["health"]

    index = (wealth < 1).astype(int)  # map wealth to indices 0 and 1
    _policies = np.array(
        [
            [0, 0],
            [
                0,
                np.argmax(
                    (0, params["beta"] * health_transition[0, 1] * np.log(2) - 0.5),
                ),
            ],
        ],
    )
    policy_health_0 = _policies[index]

    new_beta = params["beta"] * params["shocks"]["health"][1, 1]
    _policy_health_1 = policy_first_period_deterministic(
        wealth,
        params={"beta": new_beta},
    )

    policy_health_1 = dict_of_vectors_to_matrix(_policy_health_1)

    _health = health.reshape(-1, 1)
    policies = _health * policy_health_1 + (1 - _health) * policy_health_0
    return matrix_to_dict_of_vectors(policies, col_names=["consumption", "working"])


def analytical_solve_stochastic(wealth_grid, health_grid, params):
    V_arr_0 = value_first_period_stochastic(
        wealth=wealth_grid,
        health=health_grid,
        params=params,
    )
    V_arr_1 = value_second_period_stochastic(wealth=wealth_grid, health=health_grid)
    return [V_arr_0, V_arr_1]


def analytical_simulate_stochastic(initial_wealth, initial_health, health_1, params):
    # Simulate
    # ==================================================================================
    V_arr_0 = value_first_period_stochastic(
        initial_wealth,
        initial_health,
        params=params,
    )
    policy_0 = policy_first_period_stochastic(
        initial_wealth,
        initial_health,
        params=params,
    )

    wealth_1 = next_wealth(initial_wealth, **policy_0)

    V_arr_1 = value_second_period_stochastic(wealth_1, health_1)
    policy_1 = policy_second_period_stochastic(wealth_1, health_1)

    policy_0_renamed = {f"{k}_0": v for k, v in policy_0.items()}
    policy_1_renamed = {f"{k}_1": v for k, v in policy_1.items()}

    # Transform data into format as expected by LCM
    # ==================================================================================
    data = {
        "initial_state_id": jnp.arange(len(initial_wealth)),
        "wealth_0": initial_wealth,
        "wealth_1": wealth_1,
        "health_0": initial_health,
        "health_1": health_1,
        "value_0": V_arr_0,
        "value_1": V_arr_1,
        **policy_0_renamed,
        **policy_1_renamed,
    }

    raw = pd.DataFrame(data)
    raw_long = pd.wide_to_long(
        raw,
        stubnames=["value", "consumption", "working", "wealth", "health"],
        i="initial_state_id",
        j="period",
        sep="_",
    )
    raw_long_with_index = raw_long.swaplevel().sort_index()
    return raw_long_with_index.assign(
        _period=raw_long_with_index.index.get_level_values("period"),
    )


# ======================================================================================
# Tests
# ======================================================================================


@pytest.mark.parametrize("beta", [0, 0.5, 0.9, 1.0])
@pytest.mark.parametrize("n_wealth_points", [100, 1_000])
def test_deterministic_solve(beta, n_wealth_points):
    # Update model
    # ==================================================================================
    new_states = DETERMINISTIC_MODEL.states
    new_states["wealth"] = new_states["wealth"].replace(n_points=n_wealth_points)  # type: ignore[attr-defined]
    model = DETERMINISTIC_MODEL.replace(states=new_states)

    # Solve model using LCM
    # ==================================================================================
    solve, _ = get_lcm_function(
        model=model,
        targets="solve",
    )
    params = {"beta": beta, "utility": {"health": 1}}
    got = solve(params)

    # Compute analytical solution
    # ==================================================================================
    wealth_grid_class: LinspaceGrid = model.states["wealth"]  # type: ignore[assignment]
    wealth_grid = np.linspace(
        start=wealth_grid_class.start,
        stop=wealth_grid_class.stop,
        num=wealth_grid_class.n_points,
    )
    expected = analytical_solve_deterministic(wealth_grid, params=params)

    # Do not assert that in the first period, the arrays have the same values on the
    # first and last index: TODO (@timmens): THIS IS A BUG AND NEEDS TO BE INVESTIGATED.
    # ==================================================================================
    aaae(got[0][slice(1, -1)], expected[0][slice(1, -1)], decimal=12)
    aaae(got[1], expected[1], decimal=12)


@pytest.mark.parametrize("beta", [0, 0.5, 0.9, 1.0])
@pytest.mark.parametrize("n_wealth_points", [100, 1_000])
def test_deterministic_simulate(beta, n_wealth_points):
    # Update model
    # ==================================================================================
    new_states = DETERMINISTIC_MODEL.states
    new_states["wealth"] = new_states["wealth"].replace(n_points=n_wealth_points)  # type: ignore[attr-defined]
    model = DETERMINISTIC_MODEL.replace(states=new_states)

    # Simulate model using LCM
    # ==================================================================================
    solve_and_simulate, _ = get_lcm_function(
        model=model,
        targets="solve_and_simulate",
    )
    params = {"beta": beta, "utility": {"health": 1}}
    got: pd.DataFrame = solve_and_simulate(  # type: ignore[assignment]
        params=params,
        initial_states={"wealth": jnp.array([0.25, 0.75, 1.25, 1.75])},
    )

    # Compute analytical simulation
    # ==================================================================================
    expected = analytical_simulate_deterministic(
        initial_wealth=np.array([0.25, 0.75, 1.25, 1.75]),
        params=params,
    )
    assert_frame_equal(got, expected, check_like=True, check_dtype=False)


HEALTH_TRANSITION = [
    jnp.array([[0.9, 0.1], [0.2, 0.8]]),
    jnp.array([[0.9, 0.1], [0, 1]]),
    jnp.array([[0.5, 0.5], [0.2, 0.8]]),
]


@pytest.mark.parametrize("beta", [0, 0.5, 0.9, 1.0])
@pytest.mark.parametrize("n_wealth_points", [100, 1_000])
@pytest.mark.parametrize("health_transition", HEALTH_TRANSITION)
def test_stochastic_solve(beta, n_wealth_points, health_transition):
    # Update model
    # ==================================================================================
    new_states = STOCHASTIC_MODEL.states
    new_states["wealth"] = new_states["wealth"].replace(n_points=n_wealth_points)  # type: ignore[attr-defined]
    model = STOCHASTIC_MODEL.replace(states=new_states)

    # Solve model using LCM
    # ==================================================================================
    solve, _ = get_lcm_function(
        model=model,
        targets="solve",
    )
    params = {"beta": beta, "shocks": {"health": health_transition}}
    got = solve(params)

    # Compute analytical solution
    # ==================================================================================
    wealth_grid_class: LinspaceGrid = model.states["wealth"]  # type: ignore[assignment]
    _wealth_grid = np.linspace(
        start=wealth_grid_class.start,
        stop=wealth_grid_class.stop,
        num=wealth_grid_class.n_points,
    )
    _health_grid = np.array([0, 1])

    # Repeat arrays to evaluate on all combinations of wealth and health
    wealth_grid = np.tile(_wealth_grid, len(_health_grid))
    health_grid = np.repeat(_health_grid, len(_wealth_grid))

    _expected = analytical_solve_stochastic(
        wealth_grid=wealth_grid,
        health_grid=health_grid,
        params=params,
    )
    expected = [
        arr.reshape((len(_health_grid), len(_wealth_grid))) for arr in _expected
    ]

    # Do not assert that in the first period, the arrays have the same values on the
    # first and last index: TODO (@timmens): THIS IS A BUG AND NEEDS TO BE INVESTIGATED.
    # ==================================================================================
    aaae(got[0][:, slice(1, -1)], expected[0][:, slice(1, -1)], decimal=12)
    aaae(got[1], expected[1], decimal=12)


@pytest.mark.parametrize("beta", [0, 0.5, 0.9, 1.0])
@pytest.mark.parametrize("n_wealth_points", [100, 1_000])
@pytest.mark.parametrize("health_transition", HEALTH_TRANSITION)
def test_stochastic_simulate(beta, n_wealth_points, health_transition):
    # Update model
    # ==================================================================================
    new_states = STOCHASTIC_MODEL.states
    new_states["wealth"] = new_states["wealth"].replace(n_points=n_wealth_points)  # type: ignore[attr-defined]
    model = STOCHASTIC_MODEL.replace(states=new_states)

    # Simulate model using LCM
    # ==================================================================================
    solve_and_simulate, _ = get_lcm_function(
        model=model,
        targets="solve_and_simulate",
    )
    params = {"beta": beta, "shocks": {"health": health_transition}}
    initial_states = {
        "wealth": jnp.array([0.25, 0.75, 1.25, 1.75, 2.0]),
        "health": jnp.array([0, 1, 0, 1, 1]),
    }
    _got: pd.DataFrame = solve_and_simulate(  # type: ignore[assignment]
        params=params,
        initial_states=initial_states,
    )

    # Compute analytical simulation
    # ==================================================================================
    # Need to use health of second period from LCM output, to assure that the same
    # stochastic draws are used in the analytical simulation.
    health_1 = _got.query("period == 1")["health"].to_numpy()

    _expected = analytical_simulate_stochastic(
        initial_wealth=initial_states["wealth"],
        initial_health=initial_states["health"],
        health_1=health_1,
        params=params,
    )

    # Drop all rows that contain wealth levels at the boundary.
    got = _got.query("wealth != 2")
    expected = _expected.query("wealth != 2")
    assert_frame_equal(got, expected, check_like=True, check_dtype=False)<|MERGE_RESOLUTION|>--- conflicted
+++ resolved
@@ -63,15 +63,9 @@
     return wealth - consumption + working
 
 
-<<<<<<< HEAD
-def consumption_constraint(
+def borrowing_constraint(
     consumption: DiscreteAction, wealth: ContinuousState
 ) -> DerivedBool:
-=======
-def borrowing_constraint(
-    consumption: ContinuousAction, wealth: ContinuousState
-) -> ConstraintMask:
->>>>>>> dc5d1240
     return consumption <= wealth
 
 
