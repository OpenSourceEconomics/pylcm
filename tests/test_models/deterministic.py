"""Example specifications of a deterministic consumption-saving model.

The specification builds on the example model presented in the paper: "The endogenous
grid method for discrete-continuous dynamic choice models with (or without) taste
shocks" by Fedor Iskhakov, Thomas H. Jørgensen, John Rust and Bertel Schjerning (2017,
https://doi.org/10.3982/QE643).

"""

from copy import deepcopy

import jax.numpy as jnp
from lcm import DiscreteGrid, LinspaceGrid, Model

from lcm import DiscreteGrid, LinspaceGrid, Model

# ======================================================================================
# Model functions
# ======================================================================================


# --------------------------------------------------------------------------------------
# Utility functions
# --------------------------------------------------------------------------------------
def utility(consumption, working, disutility_of_work):
    return jnp.log(consumption) - disutility_of_work * working


def utility_with_filter(
    consumption,
    working,
    disutility_of_work,
    # Temporary workaround for bug described in issue #30, which requires us to pass
    # all state variables to the utility function.
    # TODO(@timmens): Remove function once #30 is fixed (re-use "utility").
    # https://github.com/OpenSourceEconomics/lcm/issues/30
    lagged_retirement,  # noqa: ARG001
):
    return utility(consumption, working=working, disutility_of_work=disutility_of_work)


def utility_fully_discrete(
    consumption,
    working,
    disutility_of_work,
    # Temporary workaround for bug described in issue #30, which requires us to pass
    # all state variables to the utility function.
    # TODO(@timmens): Remove function once #30 is fixed (re-use "utility").
    # https://github.com/OpenSourceEconomics/lcm/issues/30
    consumption_index,  # noqa: ARG001
):
    return utility(consumption, working=working, disutility_of_work=disutility_of_work)


# --------------------------------------------------------------------------------------
# Auxiliary variables
# --------------------------------------------------------------------------------------
def labor_income(working, wage):
    return working * wage


def working(retirement):
    return 1 - retirement


def wage(age):
    return 1 + 0.1 * age


def age(_period):
    return _period + 18


# Temporary workaround until option labels are supported that do not coincide with
# the indices of the options.
# TODO(@timmens): Remove this once #82 is closed.
# https://github.com/OpenSourceEconomics/lcm/issues/82
def consumption(consumption_index):
    _consumption_values = jnp.array([1, 2])
    return _consumption_values[consumption_index]


# --------------------------------------------------------------------------------------
# State transitions
# --------------------------------------------------------------------------------------
def next_wealth(wealth, consumption, labor_income, interest_rate):
    return (1 + interest_rate) * (wealth - consumption) + labor_income


# --------------------------------------------------------------------------------------
# Constraints
# --------------------------------------------------------------------------------------
def consumption_constraint(consumption, wealth):
    return consumption <= wealth


# --------------------------------------------------------------------------------------
# Filters
# --------------------------------------------------------------------------------------
def absorbing_retirement_filter(retirement, lagged_retirement):
    return jnp.logical_or(retirement == 1, lagged_retirement == 0)


# ======================================================================================
# Model specifications
# ======================================================================================

ISKHAKOV_ET_AL_2017 = Model(
    description=(
        "Corresponds to the example model in Iskhakov et al. (2017). In comparison to "
        "the extensions below, wage is treated as a constant parameter and therefore "
        "there is no need for the wage and age functions."
    ),
    n_periods=3,
    functions={
        "utility": utility_with_filter,
        "next_wealth": next_wealth,
        "next_lagged_retirement": lambda retirement: retirement,
        "consumption_constraint": consumption_constraint,
        "absorbing_retirement_filter": absorbing_retirement_filter,
        "labor_income": labor_income,
        "working": working,
    },
    choices={
        "retirement": DiscreteGrid([0, 1]),
        "consumption": LinspaceGrid(
            start=1,
            stop=400,
<<<<<<< HEAD
            n_points=N_GRID_POINTS["consumption"],
=======
            n_points=500,
>>>>>>> ff66bade
        ),
    },
    states={
        "wealth": LinspaceGrid(
            start=1,
            stop=400,
<<<<<<< HEAD
            n_points=N_GRID_POINTS["wealth"],
=======
            n_points=100,
>>>>>>> ff66bade
        ),
        "lagged_retirement": DiscreteGrid([0, 1]),
    },
)


ISKHAKOV_ET_AL_2017_STRIPPED_DOWN = Model(
    description=(
        "Starts from Iskhakov et al. (2017), removes filters and the lagged_retirement "
        "state, and adds wage function that depends on age."
    ),
    n_periods=3,
    functions={
        "utility": utility,
        "next_wealth": next_wealth,
        "consumption_constraint": consumption_constraint,
        "labor_income": labor_income,
        "working": working,
        "wage": wage,
        "age": age,
    },
    choices={
        "retirement": DiscreteGrid([0, 1]),
        "consumption": LinspaceGrid(
            start=1,
            stop=400,
<<<<<<< HEAD
            n_points=N_GRID_POINTS["consumption"],
=======
            n_points=500,
>>>>>>> ff66bade
        ),
    },
    states={
        "wealth": LinspaceGrid(
            start=1,
            stop=400,
<<<<<<< HEAD
            n_points=N_GRID_POINTS["wealth"],
=======
            n_points=100,
>>>>>>> ff66bade
        ),
    },
)


ISKHAKOV_ET_AL_2017_FULLY_DISCRETE = Model(
    description=(
        "Starts from Iskhakov et al. (2017), removes filters and the lagged_retirement "
        "state, and makes the consumption decision discrete."
    ),
    n_periods=3,
    functions={
<<<<<<< HEAD
        # "utility": utility_fully_discrete,
        "utility": utility,
=======
        "utility": utility_fully_discrete,
>>>>>>> ff66bade
        "next_wealth": next_wealth,
        "consumption_constraint": consumption_constraint,
        "labor_income": labor_income,
        "working": working,
        # "consumption": consumption,
    },
    choices={
        "retirement": DiscreteGrid([0, 1]),
<<<<<<< HEAD
        # "consumption_index": DiscreteGrid([0, 1]),
        "consumption": DiscreteGrid([1, 2]),
=======
        "consumption_index": DiscreteGrid([0, 1]),
>>>>>>> ff66bade
    },
    states={
        "wealth": LinspaceGrid(
            start=1,
            stop=400,
<<<<<<< HEAD
            n_points=N_GRID_POINTS["wealth"],
=======
            n_points=100,
>>>>>>> ff66bade
        ),
    },
)


# ======================================================================================
# Get models and params
# ======================================================================================

IMPLEMENTED_MODELS = {
    "iskhakov_et_al_2017": ISKHAKOV_ET_AL_2017,
    "iskhakov_et_al_2017_stripped_down": ISKHAKOV_ET_AL_2017_STRIPPED_DOWN,
    "iskhakov_et_al_2017_fully_discrete": ISKHAKOV_ET_AL_2017_FULLY_DISCRETE,
}


def get_model_config(model_name: str, n_periods: int):
    model_config = deepcopy(IMPLEMENTED_MODELS[model_name])
    return model_config.replace(n_periods=n_periods)


def get_params(beta=0.95, disutility_of_work=0.25, interest_rate=0.05, wage=5.0):
    return {
        "beta": beta,
        "utility": {"disutility_of_work": disutility_of_work},
        "next_wealth": {
            "interest_rate": interest_rate,
        },
        "labor_income": {"wage": wage},
    }<|MERGE_RESOLUTION|>--- conflicted
+++ resolved
@@ -10,7 +10,6 @@
 from copy import deepcopy
 
 import jax.numpy as jnp
-from lcm import DiscreteGrid, LinspaceGrid, Model
 
 from lcm import DiscreteGrid, LinspaceGrid, Model
 
@@ -35,19 +34,6 @@
     # TODO(@timmens): Remove function once #30 is fixed (re-use "utility").
     # https://github.com/OpenSourceEconomics/lcm/issues/30
     lagged_retirement,  # noqa: ARG001
-):
-    return utility(consumption, working=working, disutility_of_work=disutility_of_work)
-
-
-def utility_fully_discrete(
-    consumption,
-    working,
-    disutility_of_work,
-    # Temporary workaround for bug described in issue #30, which requires us to pass
-    # all state variables to the utility function.
-    # TODO(@timmens): Remove function once #30 is fixed (re-use "utility").
-    # https://github.com/OpenSourceEconomics/lcm/issues/30
-    consumption_index,  # noqa: ARG001
 ):
     return utility(consumption, working=working, disutility_of_work=disutility_of_work)
 
@@ -126,22 +112,14 @@
         "consumption": LinspaceGrid(
             start=1,
             stop=400,
-<<<<<<< HEAD
-            n_points=N_GRID_POINTS["consumption"],
-=======
             n_points=500,
->>>>>>> ff66bade
         ),
     },
     states={
         "wealth": LinspaceGrid(
             start=1,
             stop=400,
-<<<<<<< HEAD
-            n_points=N_GRID_POINTS["wealth"],
-=======
             n_points=100,
->>>>>>> ff66bade
         ),
         "lagged_retirement": DiscreteGrid([0, 1]),
     },
@@ -168,22 +146,14 @@
         "consumption": LinspaceGrid(
             start=1,
             stop=400,
-<<<<<<< HEAD
-            n_points=N_GRID_POINTS["consumption"],
-=======
             n_points=500,
->>>>>>> ff66bade
         ),
     },
     states={
         "wealth": LinspaceGrid(
             start=1,
             stop=400,
-<<<<<<< HEAD
-            n_points=N_GRID_POINTS["wealth"],
-=======
             n_points=100,
->>>>>>> ff66bade
         ),
     },
 )
@@ -196,36 +166,21 @@
     ),
     n_periods=3,
     functions={
-<<<<<<< HEAD
-        # "utility": utility_fully_discrete,
         "utility": utility,
-=======
-        "utility": utility_fully_discrete,
->>>>>>> ff66bade
         "next_wealth": next_wealth,
         "consumption_constraint": consumption_constraint,
         "labor_income": labor_income,
         "working": working,
-        # "consumption": consumption,
     },
     choices={
         "retirement": DiscreteGrid([0, 1]),
-<<<<<<< HEAD
-        # "consumption_index": DiscreteGrid([0, 1]),
         "consumption": DiscreteGrid([1, 2]),
-=======
-        "consumption_index": DiscreteGrid([0, 1]),
->>>>>>> ff66bade
     },
     states={
         "wealth": LinspaceGrid(
             start=1,
             stop=400,
-<<<<<<< HEAD
-            n_points=N_GRID_POINTS["wealth"],
-=======
             n_points=100,
->>>>>>> ff66bade
         ),
     },
 )
