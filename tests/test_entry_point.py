--- conflicted
+++ resolved
@@ -70,11 +70,7 @@
         initial_states={
             "wealth": jnp.array([0.0, 10.0, 50.0]),
         },
-<<<<<<< HEAD
-        additional_targets=["age"] if "age" in user_model.functions else None,
-=======
         additional_targets=["age"] if "age" in model.functions else None,
->>>>>>> ff66bade
     )
 
 
@@ -367,11 +363,7 @@
     def absorbing_retirement_filter(retirement, lagged_retirement, _period):
         return jnp.logical_or(retirement == 1, lagged_retirement == 0)
 
-<<<<<<< HEAD
-    user_model.functions["absorbing_retirement_filter"] = absorbing_retirement_filter
-=======
     model.functions["absorbing_retirement_filter"] = absorbing_retirement_filter
->>>>>>> ff66bade
 
     solve_model, params_template = get_lcm_function(model=model)
     params = tree_map(lambda _: 0.2, params_template)
